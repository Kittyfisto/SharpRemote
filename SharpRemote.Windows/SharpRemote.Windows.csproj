--- conflicted
+++ resolved
@@ -58,16 +58,13 @@
     <Compile Include="EndPoints\EndPointSettings.cs" />
     <Compile Include="EndPoints\ILatency.cs" />
     <Compile Include="EndPoints\Latency.cs" />
-<<<<<<< HEAD
     <Compile Include="Buffer.cs" />
     <Compile Include="PendingMethodsQueue2.cs" />
-=======
     <Compile Include="EndPoints\HeartbeatSettings.cs" />
     <Compile Include="FileInfoExtensions.cs" />
     <Compile Include="Hosting\OutOfProcess\Decision.cs" />
     <Compile Include="Hosting\OutOfProcess\OutOfProcessQueue.cs" />
     <Compile Include="Hosting\OutOfProcess\RestartOnFailureStrategy.cs" />
->>>>>>> 7971ed34
     <Compile Include="Hosting\OutOfProcess\FailureSettings.cs" />
     <Compile Include="Hosting\OutOfProcess\IFailureHandler.cs" />
     <Compile Include="Hosting\OutOfProcess\ZeroFailureToleranceStrategy.cs" />
